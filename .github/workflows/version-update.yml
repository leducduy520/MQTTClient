--- conflicted
+++ resolved
@@ -47,11 +47,6 @@
       - name: Determine version bump
         id: version_bump
         run: |
-<<<<<<< HEAD
-          if [[ "${{ github.event.pull_request.labels.*.name }}" == *"major"* ]]; then
-            echo "bump=major" >> $GITHUB_OUTPUT
-          elif [[ "${{ github.event.pull_request.labels.*.name }}" == *"minor"* ]]; then
-=======
           echo "Checking PR labels..."
           echo "PR labels: ${{ github.event.pull_request.labels.*.name }}"
           if [[ "${{ github.event.pull_request.labels.*.name }}" == *"major"* ]]; then
@@ -59,7 +54,6 @@
             echo "bump=major" >> $GITHUB_OUTPUT
           elif [[ "${{ github.event.pull_request.labels.*.name }}" == *"minor"* ]]; then
             echo "Detected minor version bump"
->>>>>>> 13d2c3b6
             echo "bump=minor" >> $GITHUB_OUTPUT
           else
             echo "Defaulting to patch version bump"
@@ -78,16 +72,6 @@
           
           current = '${{ steps.get_version.outputs.current_version }}'
           bump = '${{ steps.version_bump.outputs.bump }}'
-<<<<<<< HEAD
-          if bump == 'major':
-              new = semver.bump_major(current)
-          elif bump == 'minor':
-              new = semver.bump_minor(current)
-          else:
-              new = semver.bump_patch(current)
-          print(f'new_version={new}')
-=======
-          
           print(f'Processing version bump:')
           print(f'- Current version: {current}')
           print(f'- Bump type: {bump}')
@@ -108,7 +92,6 @@
           except Exception as e:
               print(f'Error: {str(e)}', file=sys.stderr)
               sys.exit(1)
->>>>>>> 13d2c3b6
           " >> $GITHUB_OUTPUT
 
       - name: Update version in CMakeLists.txt
